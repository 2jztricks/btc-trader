# File: app/strategies/lstm_strategy.py

import asyncio
import time
import pandas as pd
import numpy as np
import os
from datetime import datetime, timedelta
from structlog import get_logger
from vaderSentiment.vaderSentiment import SentimentIntensityAnalyzer

from app.core import Config, Database
from app.services.trade_service import TradeService
from app.ml.data_preprocessor import DataPreprocessor
from app.ml.lstm_model import LSTMModel
from app.utils.progress import ProgressBar

logger = get_logger(__name__)

class LSTMStrategy:
    def __init__(self, trade_service: TradeService):
        self.trade_service = trade_service
        self.preprocessor = DataPreprocessor(lookback=Config.MODEL_CONFIG['lookback_window'])
        self.input_shape = (Config.MODEL_CONFIG['lookback_window'], len(self.preprocessor.required_columns))
        self.model = self._initialize_model()
        self.current_position = None  # Track open positions: None/"long"/"short"
        self.last_trade_time = None
        self.analyzer = SentimentIntensityAnalyzer()
        self.last_retrain = None
        self.data_ready = False
        self.warmup_start_time = None
        self.last_log_time = time.time() - 300
        self.model_loaded = False
        self.min_samples = Config.MODEL_CONFIG['min_training_samples']
        self.progress_bar = ProgressBar(total=self.min_samples)

    async def run(self):
        """Main strategy loop."""
        logger.info("Strategy thread started")
        while True:
            try:
                # Data readiness check
                if not await self._check_data_availability():
                    await asyncio.sleep(30)
                    continue

                # Regular retraining
                if self._should_retrain():
                    await self.retrain_model()

                # Trading operations
                await self.execute_trades()
                await self.log_market_analysis()

                await asyncio.sleep(60)
            except Exception as e:
                logger.error("Strategy loop error", error=str(e))
                await asyncio.sleep(10)

    def _initialize_model(self):
        model_path = "model_storage/lstm_model.keras"
        try:
            if os.path.exists(model_path) and self._validate_model_file(model_path):
                logger.info("Loading validated model", path=model_path)
                model = LSTMModel(self.input_shape)
                model.load(model_path)
                self.model_loaded = True  # Ensure this is set
                logger.info("Model loaded successfully")
                return model
            else:
                logger.warning("No valid model found, initializing new model")
                self.model_loaded = False  # Explicit state
                return LSTMModel(self.input_shape)
        except Exception as e:
            logger.error("Model initialization failed", error=str(e))
            self.model_loaded = False
            return LSTMModel(self.input_shape)

    def _validate_model_file(self, path):
        """Check model file integrity and input shape compatibility."""
        try:
            if os.path.getsize(path) < 1024:
                logger.warning("Model file too small", size=os.path.getsize(path))
                return False

            temp_model = LSTMModel(self.input_shape)
            temp_model.load(path)
            if temp_model.model.input_shape[1:] != self.input_shape:
                logger.warning(
                    "Model shape mismatch",
                    expected=self.input_shape,
                    actual=temp_model.model.input_shape
                )
                return False

            return True
        except Exception as e:
            logger.warning("Model validation failed", error=str(e))
            return False

    # app/strategies/lstm_strategy.py
    async def _check_data_availability(self):
        """Check data readiness with fixed time window"""
        if not self.data_ready:
            if not self.warmup_start_time:
                # Initialize warmup parameters
                self.warmup_start_time = time.time()
                self.warmup_data_start = datetime.utcnow()  # Fixed start point
                logger.info("Warmup phase started")
                self.progress_bar = ProgressBar(total=self.min_samples)

            # Always use initial warmup start time for queries
            records = await Database.fetchval('''
                SELECT COUNT(DISTINCT time_bucket('1 minute', time)) 
                FROM market_data 
                WHERE time > $1
            ''', self.warmup_data_start)

            current_count = records or 0
            elapsed_time = time.time() - self.warmup_start_time

            # Update progress
            self.progress_bar.update(current_count)

            # Completion check
            if current_count >= self.min_samples or elapsed_time >= Config.MODEL_CONFIG['warmup_period']:
                self.data_ready = True
                self.progress_bar.update(self.min_samples)  # Force 100%
                logger.info("Warmup requirements met", 
                        samples=current_count,
                        duration=elapsed_time)
                return True

            # Log current state
            logger.info("Warmup status",
                    samples=current_count,
                    required=self.min_samples,
                    elapsed=f"{elapsed_time:.1f}s",
                    remaining=f"{Config.MODEL_CONFIG['warmup_period']-elapsed_time:.1f}s")
            return False
        
        return True

    async def get_historical_data(self):
        """Fetch and process historical data with buffer for feature creation."""
        try:
            # Fetch 2x min_samples to account for feature creation drops
            records = await Database.fetch('''
                SELECT 
                    time_bucket('1 minute', time) AS bucket,
                    FIRST(price, time) AS open,
                    MAX(price) AS high,
                    MIN(price) AS low,
                    LAST(price, time) AS close,
                    SUM(volume) AS volume
                FROM market_data
                GROUP BY bucket
                ORDER BY bucket DESC
                LIMIT $1
            ''', self.min_samples * 2)

            if not records:
                return pd.DataFrame()

            df = pd.DataFrame([dict(r) for r in records])
            df = df.astype({
                'open': 'float64',
                'high': 'float64',
                'low': 'float64',
                'close': 'float64',
                'volume': 'float64'
            })
            df['bucket'] = pd.to_datetime(df['bucket'])
            df.set_index('bucket', inplace=True)
            df.sort_index(ascending=True, inplace=True)

            df = self.preprocessor.create_features(df)
            logger.info("Feature creation complete", samples=len(df))

            if len(df) < self.min_samples:
                logger.warning("Insufficient data after feature creation",
                            initial=len(records),
                            processed=len(df))

            return df

        except Exception as e:
            logger.error("Data retrieval failed", error=str(e))
            return pd.DataFrame()
    
    async def retrain_model(self):
        """Robust model retraining with fallbacks."""
        try:
            df = await self.get_historical_data()
            logger.info("Retraining model", input_shape=self.input_shape, data_samples=len(df))
            if len(df) < Config.MODEL_CONFIG['min_training_samples']:
                logger.warning("Insufficient processed data",
                            available=len(df),
                            required=Config.MODEL_CONFIG['min_training_samples'])
                return

            # Adjust lookback window dynamically
            new_lookback = Config.MODEL_CONFIG['lookback_window']
            if len(df) < new_lookback * 2:
                new_lookback = min(30, len(df) // 2)
                logger.info("Adjusting lookback window", old=Config.MODEL_CONFIG['lookback_window'], new=new_lookback)
            
            # Reinitialize model with the correct input shape
            self.input_shape = (new_lookback, len(self.preprocessor.required_columns))
            self.model = LSTMModel(self.input_shape)  # Rebuild model

            # Prepare data with the new lookback window
            X, y = self.preprocessor.prepare_training_data(df)
            if X.shape[0] == 0:
                raise ValueError("Empty training data after preprocessing")

            self.model.train(X, y)
            self.model.save("model_storage/lstm_model.keras")
            self.model_loaded = True
            self.last_retrain = time.time()
            logger.info("Model retrained successfully", training_samples=X.shape[0])
        except Exception as e:
            logger.error("Retraining failed", error=str(e))
            self.model_loaded = False
                        
    async def get_prediction(self):
        """Generate predictions with shape validation."""
        try:
            if not self.model_loaded:
                logger.warning("Model not loaded, skipping prediction.")
                return None

            df = await self.get_historical_data()
            if df.empty:
                logger.warning("No historical data available for prediction.")
                return None

<<<<<<< HEAD
            # Prepare data with the correct lookback window
            X, _ = self.preprocessor.prepare_prediction_data(df)
            if X.shape[1:] != self.input_shape:
                logger.error(
                    "Prediction input shape mismatch",
                    expected=self.input_shape,
                    actual=X.shape[1:]
                )
=======
            # Use the new prepare_data method to get X and y.
            X, _ = self.preprocessor.prepare_training_data (df)
            # Log the shape for debugging purposes
            logger.info("Prediction input shape", shape=X.shape)

            # Expecting X to have shape (n_samples, 60, 12). Take the last sample for prediction.
            if X.shape[0] == 0:
>>>>>>> 5e21f92f
                return None

            pred = self.model.predict(X)
            return pred.flatten()
        except Exception as e:
            logger.error("Prediction failed", error=str(e))
            return None
<<<<<<< HEAD
        
=======

>>>>>>> 5e21f92f
    async def execute_trades(self):
        """Execute trades based on model predictions and risk parameters"""
        try:
            if not self.model_loaded:
                logger.warning("Skipping trades - model not loaded")
                return

            # Check for existing position
            if self.current_position is not None:
                logger.info("Skipping trade - existing position", 
                            position=self.current_position)
                return

            # Get prediction and current price
            prediction = await self.get_prediction()
            current_price = await self.trade_service.get_current_price()
            
            if prediction is None or current_price is None:
                return

            # Calculate risk parameters based on direction
            if prediction > current_price * 1.02:  # Long signal
<<<<<<< HEAD
                await self._execute_trade(
                    side='Buy',
                    price=current_price,
                    stop_loss=current_price * 0.97,
                    take_profit=current_price * 1.05
                )

            elif prediction < current_price * 0.98:  # Short signal
                await self._execute_trade(
                    side='Sell',
                    price=current_price,
                    stop_loss=current_price * 1.03,
                    take_profit=current_price * 0.95
                )

        except Exception as e:
            logger.error("Trade execution error", error=str(e))

    async def _execute_trade(self, side: str, price: float, stop_loss: float, take_profit: float):
        """Implementation added here"""
        try:
=======
                stop_loss = current_price * 0.97   # 3% below entry
                take_profit = current_price * 1.05  # 5% above entry
                await self._execute_trade(
                    side='Buy',
                    price=current_price,
                    stop_loss=stop_loss,
                    take_profit=take_profit
                )
                self.current_position = "long"

            elif prediction < current_price * 0.98:  # Short signal
                stop_loss = current_price * 1.03    # 3% above entry
                take_profit = current_price * 0.95  # 5% below entry
                await self._execute_trade(
                    side='Sell',
                    price=current_price,
                    stop_loss=stop_loss,
                    take_profit=take_profit
                )
                self.current_position = "short"

        except Exception as e:
            logger.error("Trade execution error", error=str(e))


    async def _execute_trade(self, side: str, price: float, stop_loss: float = None, take_profit: float = None):
        """
        Execute trade with proper risk management and position tracking.
        
        Args:
            side: 'Buy' or 'Sell'
            price: Current market price
            stop_loss: Stop loss level (absolute price)
            take_profit: Take profit level (absolute price)
        """
        try:
            # Validate minimum order quantity
            if self.trade_service.position_size < self.trade_service.min_qty:
                logger.warning(
                    "Position size below minimum",
                    calculated=self.trade_service.position_size,
                    required=self.trade_service.min_qty
                )
                return

>>>>>>> 5e21f92f
            logger.info(
                "Attempting to execute trade",
                side=side,
                price=price,
<<<<<<< HEAD
                stop_loss=stop_loss,
                take_profit=take_profit
            )
            
=======
                position_size=self.trade_service.position_size,
                stop_loss=stop_loss,
                take_profit=take_profit
            )

            # Execute trade through trade service
>>>>>>> 5e21f92f
            await self.trade_service.execute_trade(
                side=side,
                price=price,
                stop_loss=stop_loss,
                take_profit=take_profit
            )
            
            self.current_position = side.lower()
            self.last_trade_time = time.time()
            logger.info("Trade executed successfully", position=self.current_position)
            
        except Exception as e:
            logger.error("Trade execution failed", error=str(e))
            self.current_position = None
            raise

            # Update position tracking
            self.current_position = side.lower()
            self.last_trade_time = time.time()

        except Exception as e:
            logger.error("Trade execution failed", error=str(e))
            self.current_position = None
            raise


    def _should_retrain(self):
        """Determine if the model should be retrained based on time since last training."""
        if not self.last_retrain:
            logger.info("No previous retrain; should retrain now.")
            return True
        elapsed = time.time() - self.last_retrain
        logger.info("Time since last retrain", 
                    elapsed=elapsed, 
                    retrain_interval=Config.MODEL_CONFIG['retrain_interval'])
        return elapsed > Config.MODEL_CONFIG['retrain_interval']
    
    async def log_market_analysis(self):
        """Log market analysis including sentiment and predictions."""
        try:
            sentiment = await self.fetch_sentiment()
            prediction = await self.get_prediction()
            logger.info(
                "Market Snapshot",
                sentiment_score=sentiment,
                last_prediction=float(prediction[0]) if prediction is not None and len(prediction) else None,
                model_confidence=float(np.std(prediction)) if prediction is not None and len(prediction) else None
            )
        except Exception as e:
            logger.error("Market analysis failed", error=str(e))

    async def fetch_sentiment(self):
        """Fetch sentiment data (placeholder for real implementation)."""
        try:
            # Placeholder for actual sentiment analysis
            return np.random.uniform(-1, 1)
        except Exception as e:
            logger.error("Failed to fetch sentiment", error=str(e))
            return 0.0<|MERGE_RESOLUTION|>--- conflicted
+++ resolved
@@ -23,6 +23,8 @@
         self.preprocessor = DataPreprocessor(lookback=Config.MODEL_CONFIG['lookback_window'])
         self.input_shape = (Config.MODEL_CONFIG['lookback_window'], len(self.preprocessor.required_columns))
         self.model = self._initialize_model()
+        self.current_position = None  # Track open positions: None/"long"/"short"
+        self.last_trade_time = None
         self.current_position = None  # Track open positions: None/"long"/"short"
         self.last_trade_time = None
         self.analyzer = SentimentIntensityAnalyzer()
@@ -101,10 +103,13 @@
     # app/strategies/lstm_strategy.py
     async def _check_data_availability(self):
         """Check data readiness with fixed time window"""
+        """Check data readiness with fixed time window"""
         if not self.data_ready:
             if not self.warmup_start_time:
                 # Initialize warmup parameters
+                # Initialize warmup parameters
                 self.warmup_start_time = time.time()
+                self.warmup_data_start = datetime.utcnow()  # Fixed start point
                 self.warmup_data_start = datetime.utcnow()  # Fixed start point
                 logger.info("Warmup phase started")
                 self.progress_bar = ProgressBar(total=self.min_samples)
@@ -115,7 +120,23 @@
                 FROM market_data 
                 WHERE time > $1
             ''', self.warmup_data_start)
-
+                self.progress_bar = ProgressBar(total=self.min_samples)
+
+            # Always use initial warmup start time for queries
+            records = await Database.fetchval('''
+                SELECT COUNT(DISTINCT time_bucket('1 minute', time)) 
+                FROM market_data 
+                WHERE time > $1
+            ''', self.warmup_data_start)
+
+            current_count = records or 0
+            elapsed_time = time.time() - self.warmup_start_time
+
+            # Update progress
+            self.progress_bar.update(current_count)
+
+            # Completion check
+            if current_count >= self.min_samples or elapsed_time >= Config.MODEL_CONFIG['warmup_period']:
             current_count = records or 0
             elapsed_time = time.time() - self.warmup_start_time
 
@@ -129,8 +150,18 @@
                 logger.info("Warmup requirements met", 
                         samples=current_count,
                         duration=elapsed_time)
+                self.progress_bar.update(self.min_samples)  # Force 100%
+                logger.info("Warmup requirements met", 
+                        samples=current_count,
+                        duration=elapsed_time)
                 return True
 
+            # Log current state
+            logger.info("Warmup status",
+                    samples=current_count,
+                    required=self.min_samples,
+                    elapsed=f"{elapsed_time:.1f}s",
+                    remaining=f"{Config.MODEL_CONFIG['warmup_period']-elapsed_time:.1f}s")
             # Log current state
             logger.info("Warmup status",
                     samples=current_count,
@@ -138,6 +169,7 @@
                     elapsed=f"{elapsed_time:.1f}s",
                     remaining=f"{Config.MODEL_CONFIG['warmup_period']-elapsed_time:.1f}s")
             return False
+        
         
         return True
 
@@ -235,7 +267,6 @@
                 logger.warning("No historical data available for prediction.")
                 return None
 
-<<<<<<< HEAD
             # Prepare data with the correct lookback window
             X, _ = self.preprocessor.prepare_prediction_data(df)
             if X.shape[1:] != self.input_shape:
@@ -244,15 +275,6 @@
                     expected=self.input_shape,
                     actual=X.shape[1:]
                 )
-=======
-            # Use the new prepare_data method to get X and y.
-            X, _ = self.preprocessor.prepare_training_data (df)
-            # Log the shape for debugging purposes
-            logger.info("Prediction input shape", shape=X.shape)
-
-            # Expecting X to have shape (n_samples, 60, 12). Take the last sample for prediction.
-            if X.shape[0] == 0:
->>>>>>> 5e21f92f
                 return None
 
             pred = self.model.predict(X)
@@ -260,11 +282,7 @@
         except Exception as e:
             logger.error("Prediction failed", error=str(e))
             return None
-<<<<<<< HEAD
         
-=======
-
->>>>>>> 5e21f92f
     async def execute_trades(self):
         """Execute trades based on model predictions and risk parameters"""
         try:
@@ -279,15 +297,28 @@
                 return
 
             # Get prediction and current price
+        """Execute trades based on model predictions and risk parameters"""
+        try:
+            if not self.model_loaded:
+                logger.warning("Skipping trades - model not loaded")
+                return
+
+            # Check for existing position
+            if self.current_position is not None:
+                logger.info("Skipping trade - existing position", 
+                            position=self.current_position)
+                return
+
+            # Get prediction and current price
             prediction = await self.get_prediction()
             current_price = await self.trade_service.get_current_price()
             
+            
             if prediction is None or current_price is None:
                 return
 
             # Calculate risk parameters based on direction
             if prediction > current_price * 1.02:  # Long signal
-<<<<<<< HEAD
                 await self._execute_trade(
                     side='Buy',
                     price=current_price,
@@ -309,70 +340,14 @@
     async def _execute_trade(self, side: str, price: float, stop_loss: float, take_profit: float):
         """Implementation added here"""
         try:
-=======
-                stop_loss = current_price * 0.97   # 3% below entry
-                take_profit = current_price * 1.05  # 5% above entry
-                await self._execute_trade(
-                    side='Buy',
-                    price=current_price,
-                    stop_loss=stop_loss,
-                    take_profit=take_profit
-                )
-                self.current_position = "long"
-
-            elif prediction < current_price * 0.98:  # Short signal
-                stop_loss = current_price * 1.03    # 3% above entry
-                take_profit = current_price * 0.95  # 5% below entry
-                await self._execute_trade(
-                    side='Sell',
-                    price=current_price,
-                    stop_loss=stop_loss,
-                    take_profit=take_profit
-                )
-                self.current_position = "short"
-
-        except Exception as e:
-            logger.error("Trade execution error", error=str(e))
-
-
-    async def _execute_trade(self, side: str, price: float, stop_loss: float = None, take_profit: float = None):
-        """
-        Execute trade with proper risk management and position tracking.
-        
-        Args:
-            side: 'Buy' or 'Sell'
-            price: Current market price
-            stop_loss: Stop loss level (absolute price)
-            take_profit: Take profit level (absolute price)
-        """
-        try:
-            # Validate minimum order quantity
-            if self.trade_service.position_size < self.trade_service.min_qty:
-                logger.warning(
-                    "Position size below minimum",
-                    calculated=self.trade_service.position_size,
-                    required=self.trade_service.min_qty
-                )
-                return
-
->>>>>>> 5e21f92f
             logger.info(
                 "Attempting to execute trade",
                 side=side,
                 price=price,
-<<<<<<< HEAD
                 stop_loss=stop_loss,
                 take_profit=take_profit
             )
             
-=======
-                position_size=self.trade_service.position_size,
-                stop_loss=stop_loss,
-                take_profit=take_profit
-            )
-
-            # Execute trade through trade service
->>>>>>> 5e21f92f
             await self.trade_service.execute_trade(
                 side=side,
                 price=price,
@@ -384,15 +359,6 @@
             self.last_trade_time = time.time()
             logger.info("Trade executed successfully", position=self.current_position)
             
-        except Exception as e:
-            logger.error("Trade execution failed", error=str(e))
-            self.current_position = None
-            raise
-
-            # Update position tracking
-            self.current_position = side.lower()
-            self.last_trade_time = time.time()
-
         except Exception as e:
             logger.error("Trade execution failed", error=str(e))
             self.current_position = None
